--- conflicted
+++ resolved
@@ -49,13 +49,10 @@
 dev = [
     "pytest>=8.4.0",
     "pytest-cov>=7.0.0",
-<<<<<<< HEAD
-=======
     "hypothesis>=6.100.0",
     "pytest-benchmark>=4.0.0",
     "pytest-xdist>=3.5.0",
     "pytest-mpl>=0.17.0",
->>>>>>> 2e15b5bb
     "zuban>=0.1.0",
 ]
 docs = [
