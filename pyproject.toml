[build-system]
requires = ["hatchling"]
build-backend = "hatchling.build"

[project]
name = "bayesian-filters"
dynamic = ["version"]
description = "Kalman filtering and optimal estimation library"
readme = "README.md"
authors = [
    { name = "Roger Labbe", email = "rlabbejr@gmail.com" }
]
requires-python = ">=3.11"
dependencies = [
    "numpy>=2.3.0",
    "scipy>=1.16.0",
    "matplotlib>=3.10.0",
]
keywords = ["Kalman", "filters", "filtering", "optimal", "estimation", "tracking", "Bayesian"]
license = { text = "MIT" }
classifiers = [
    "Development Status :: 5 - Production/Stable",
    "Intended Audience :: Developers",
    "Intended Audience :: Education",
    "Intended Audience :: Science/Research",
    "Topic :: Scientific/Engineering",
    "Topic :: Scientific/Engineering :: Mathematics",
    "Topic :: Scientific/Engineering :: Physics",
    "Topic :: Utilities",
    "License :: OSI Approved :: MIT License",
    "Programming Language :: Python :: 3",
    "Programming Language :: Python :: 3.11",
    "Programming Language :: Python :: 3.12",
    "Programming Language :: Python :: 3.13",
    "Programming Language :: Python :: 3.14",
    "Operating System :: Microsoft :: Windows",
    "Operating System :: POSIX",
    "Operating System :: Unix",
    "Operating System :: MacOS",
]

[project.urls]
Homepage = "https://github.com/GeorgePearse/bayesian_filters"
Repository = "https://github.com/GeorgePearse/bayesian_filters"
Documentation = "https://georgepearse.github.io/bayesian_filters"
"Original Project" = "https://github.com/rlabbe/filterpy"

[project.optional-dependencies]
dev = [
    "pytest>=8.4.0",
    "pytest-cov>=7.0.0",
<<<<<<< HEAD
    "hypothesis>=6.100.0",
    "pytest-benchmark>=4.0.0",
    "pytest-xdist>=3.5.0",
    "pytest-mpl>=0.17.0",
=======
    "zuban>=0.1.0",
>>>>>>> bd98b3b5
]
docs = [
    "mkdocs>=1.6.0",
    "mkdocs-material>=9.6.0",
    "mkdocstrings[python]>=0.30.0",
]

[tool.hatch.version]
path = "bayesian_filters/__init__.py"

[tool.hatch.build.targets.wheel]
packages = ["bayesian_filters"]

[tool.pytest.ini_options]
testpaths = ["bayesian_filters"]
python_files = ["test_*.py"]
python_classes = ["Test*"]
python_functions = ["test_*"]
addopts = "-v --strict-markers -ra --tb=short"
markers = [
    "unit: Fast, isolated unit tests",
    "integration: Tests multiple components together",
    "slow: Tests that take >1 second to run",
    "benchmark: Performance benchmark tests",
    "property: Property-based tests (hypothesis)",
    "numerical: Numerical accuracy tests",
]
norecursedirs = [".git", ".tox", "dist", "build", "*.egg", ".venv"]
filterwarnings = [
    "ignore::DeprecationWarning",
    "ignore::PendingDeprecationWarning",
]

[tool.coverage.run]
source = ["bayesian_filters"]
relative_files = true
omit = [
    "*/__init__.py",
    "*/tests/*",
    "**/examples/**",
]

[tool.coverage.report]
exclude_lines = [
    "pragma: no cover",
    "def __repr__",
    "raise AssertionError",
    "raise NotImplementedError",
    "if __name__ == .__main__.:",
    "if TYPE_CHECKING:",
    "class .*\\bProtocol\\):",
    "@(abc\\.)?abstractmethod",
]
skip_covered = false
skip_empty = true
precision = 2

[tool.ruff]
# Exclude test files and examples from most checks
extend-exclude = ["bayesian_filters/kalman/tests/ukf2.py"]
line-length = 120

[tool.ruff.lint]
# Ignore star import warnings (F403, F405) as they're part of the library's API design
# Ignore E402 (module level import not at top) for examples
# Ignore E741 (ambiguous variable names) for mathematical code using I for identity matrix
# Ignore E501 (line too long) as this is legacy code
# Ignore E722 (bare except) as this is legacy error handling code that would need major refactoring
# Ignore F401 (unused imports) for re-exports in __init__ files
ignore = ["F403", "F405", "E402", "E741", "E501", "E722", "F401"]

# Still check for:
# - F821: undefined names (actual bugs)
# - F841: unused variables
select = ["E", "F", "W"]

[tool.ruff.lint.per-file-ignores]
# Allow undefined names in examples (they may be defined elsewhere)
"**/examples/**" = ["F821"]

[tool.mypy]
# Type checking configuration for zuban (mypy-compatible)
# Zuban reads this [mypy] section for configuration
# Initially, all files are ignored to allow gradual adoption of type annotations
# As we add type annotations to modules, they will be enabled one at a time

# Ignore all files by default - enable specific modules as they get typed
ignore_patterns = ["^bayesian_filters/.*"]

# Allow untyped function definitions initially
allow_untyped_defs = true

# Don't require type annotations on functions
allow_incomplete_defs = true

# Allow imports without type stubs
ignore_missing_imports = true

# Report unused type ignore comments (we can enable this later when strict)
warn_unused_ignores = false

# Suppress errors for untyped globals
allow_untyped_globals = true<|MERGE_RESOLUTION|>--- conflicted
+++ resolved
@@ -49,14 +49,11 @@
 dev = [
     "pytest>=8.4.0",
     "pytest-cov>=7.0.0",
-<<<<<<< HEAD
     "hypothesis>=6.100.0",
     "pytest-benchmark>=4.0.0",
     "pytest-xdist>=3.5.0",
     "pytest-mpl>=0.17.0",
-=======
     "zuban>=0.1.0",
->>>>>>> bd98b3b5
 ]
 docs = [
     "mkdocs>=1.6.0",
